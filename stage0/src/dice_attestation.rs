--- conflicted
+++ resolved
@@ -25,21 +25,9 @@
     },
     evidence::{Stage0DiceData, TeePlatform},
 };
-<<<<<<< HEAD
-use hkdf::Hkdf;
-use oak_dice::{
-    self,
-    evidence::{CertificateAuthority, RootLayerEvidence, Stage0DiceData, TeePlatform, LayerEvidence},
-};
-use p384::ecdsa::{signature::Signer, Signature, SigningKey, VerifyingKey};
-use rand_core::OsRng;
-use sha2::Sha256;
-use zerocopy::AsBytes;
-=======
 use oak_sev_guest::guest::AttestationReport;
 use p256::ecdsa::SigningKey;
 use zerocopy::{AsBytes, FromZeroes};
->>>>>>> 5b81c518
 
 // The number of custom bytes that can be included in the attestation report.
 const REPORT_DATA_SIZE: usize = 64;
@@ -65,120 +53,6 @@
     stage0_eca_key: &SigningKey,
     stage0_cert_issuer: String,
     measurements: &Measurements,
-<<<<<<< HEAD
-) -> Result<Stage0DiceData, CoseError> {
-    // Generate Stage 1 keys and Signer.
-    let stage1_eca_key = generate_ecdsa_keys(INFO_STR);
-    let stage1_eca_verifying_key = VerifyingKey::from(&stage1_eca_key.0);
-    let stage0_signer = Stage0Signer {
-        signing_key: stage0_eca_key,
-    };
-
-    let encoded_point = stage1_eca_verifying_key.to_encoded_point(false);
-    let x = encoded_point.x();
-    let y = encoded_point.y();
-
-    let stage1_eca_verifying_cose_key = CoseKey {
-        kty: KeyType::Assigned(iana::KeyType::EC2),
-        key_id: Vec::from(stage1_eca_key.1),
-        alg: Some(Algorithm::Assigned(iana::Algorithm::ES384)),
-        key_ops: vec![KeyOperation::Assigned(iana::KeyOperation::Verify)]
-            .into_iter()
-            .collect(),
-        params: vec![
-            (
-                Label::Int(iana::Ec2KeyParameter::Crv as i64),
-                Value::from(iana::EllipticCurve::P_384 as u64),
-            ),
-            (
-                Label::Int(iana::Ec2KeyParameter::X as i64),
-                Value::Bytes(x.unwrap().to_vec()),
-            ),
-            (
-                Label::Int(iana::Ec2KeyParameter::Y as i64),
-                Value::Bytes(y.unwrap().to_vec()),
-            ),
-        ],
-        ..Default::default()
-    };
-
-    // Setting bit 5 in little-endian order to 1 for keyCertSign usage. For more details
-    // refer: https://datatracker.ietf.org/doc/html/rfc5280#section-4.2.1.3
-    let key_usage: [u8; 2] = [0x20, 0x00];
-    // Generate claims and add the Stage1 CA key.
-    let claims = cwt::ClaimsSetBuilder::new()
-        .issuer(stage0_cert_issuer)
-        .subject(hex::encode(stage1_eca_key.1))
-        // Add additional private-use claim.
-        .private_claim(
-            SUBJECT_PUBLIC_KEY_ID,
-            Value::Bytes(stage1_eca_verifying_cose_key.to_vec().unwrap()),
-        )
-        .private_claim(KEY_USAGE_ID, Value::Bytes(Vec::from(key_usage)))
-        .private_claim(
-            KERNEL_MEASUREMENT_ID,
-            Value::Bytes(Vec::from(measurements.kernel_measurement)),
-        )
-        .private_claim(
-            KERNEL_COMMANDLINE_MEASUREMENT_ID,
-            Value::Bytes(Vec::from(measurements.cmdline_measurement)),
-        )
-        .private_claim(
-            SETUP_DATA_MEASUREMENT_ID,
-            Value::Bytes(Vec::from(measurements.setup_data_measurement)),
-        )
-        .private_claim(
-            INITRD_MEASUREMENT_ID,
-            Value::Bytes(Vec::from(measurements.ram_disk_measurement)),
-        )
-        .private_claim(
-            MEMORY_MAP_MEASUREMENT_ID,
-            Value::Bytes(Vec::from(measurements.memory_map_measurement)),
-        )
-        .private_claim(
-            ACPI_MEASUREMENT_ID,
-            Value::Bytes(Vec::from(measurements.acpi_measurement)),
-        )
-        .build();
-
-    let aad = b"";
-
-    // Build a `CoseSign1` object.
-    let protected = coset::HeaderBuilder::new()
-        .algorithm(iana::Algorithm::ES384)
-        .build();
-    let unprotected = coset::HeaderBuilder::new()
-        .key_id((*b"AsymmetricECDSA384").into())
-        .build();
-    let serialized_sign1_certificate = coset::CoseSign1Builder::new()
-        .protected(protected)
-        .unprotected(unprotected)
-        .payload(claims.clone().to_vec()?)
-        .create_signature(aad, |data| stage0_signer.sign(data))
-        .build()
-        .to_vec();
-    if serialized_sign1_certificate.is_err() {
-        return Err(serialized_sign1_certificate.err().unwrap());
-    }
-    let returned_data = Stage0DiceData {
-        layer_1_certifcate_authority: CertificateAuthority {
-            eca_private_key: stage1_eca_key.0.to_bytes().as_slice(),
-        },
-        root_layer_evidence: RootLayerEvidence {
-            tee_platform: TeePlatform::AmdSevSnp as u64,
-            eca_public_key: VerifyingKey::from(&stage0_eca_key)
-                .to_encoded_point(false)
-                .as_bytes(),
-            // 'remote_attestation_report' to be added later.
-            ..Default::default()
-        },
-        layer_1_evidence: LayerEvidence {
-            eca_certificate: serialized_sign1_certificate.unwrap().as_bytes(),
-         },
-        ..Default::default()
-    };
-    return Ok(returned_data);
-=======
 ) -> (CoseSign1, SigningKey) {
     // Generate additional claims to cover the measurements.
 
@@ -210,7 +84,6 @@
     ];
     generate_eca_certificate(stage0_eca_key, stage0_cert_issuer, additional_claims)
         .expect("couldn't generate ECA certificate")
->>>>>>> 5b81c518
 }
 
 /// Generates attestation evidence for the 'measurements' of all Stage 1 components.
@@ -228,21 +101,6 @@
         hex::encode(derive_public_key_id(&stage0_eca_verifying_key)),
         measurements,
     );
-<<<<<<< HEAD
-    log::debug!(
-        "Stage1 certificate: {}",
-        hex::encode(stage1_eca.unwrap().as_bytes())
-    );
-    if stage1_eca.is_ok() {
-        // Call code that transmits the following to Stage1.
-        // 1. stage0_eca_verifying_key
-        // 2. stage1_eca.0 (the Stage 1 evidence)
-        // 3. stage1_eca.1 (the Stage 1 ECA private key)
-        log::debug!("Signing was successful..");
-        return;
-    }
-    log::debug!("Error in signing: {}", stage1_eca.unwrap_err())
-=======
 
     let stage0_eca_verifying_key = public_key_to_cose_key(&stage0_eca_verifying_key)
         .to_vec()
@@ -287,5 +145,4 @@
     let mut report = AttestationReport::new_zeroed();
     report.data.report_data = report_data;
     Ok(report)
->>>>>>> 5b81c518
 }