//
// Copyright 2022 The Project Oak Authors
//
// Licensed under the Apache License, Version 2.0 (the "License");
// you may not use this file except in compliance with the License.
// You may obtain a copy of the License at
//
//     http://www.apache.org/licenses/LICENSE-2.0
//
// Unless required by applicable law or agreed to in writing, software
// distributed under the License is distributed on an "AS IS" BASIS,
// WITHOUT WARRANTIES OR CONDITIONS OF ANY KIND, either express or implied.
// See the License for the specific language governing permissions and
// limitations under the License.
//

#![no_std]
#![feature(int_roundings)]

<<<<<<< HEAD
#[macro_use]
extern crate alloc as other_alloc;
use core::{arch::asm, ffi::c_void, mem::MaybeUninit, panic::PanicInfo};
use coset::{cbor::value::Value, cwt, iana, CborSerializable, CoseError};
use hkdf::Hkdf;
use oak_sev_guest::io::PortFactoryWrapper;
use other_alloc::{string::String, vec::Vec};
use sha2::Sha256;
=======
extern crate alloc;

use crate::{sev::GHCB_WRAPPER, smp::AP_JUMP_TABLE};
use core::{arch::asm, ffi::c_void, mem::MaybeUninit, panic::PanicInfo};
use linked_list_allocator::LockedHeap;
use oak_sev_guest::io::PortFactoryWrapper;
use sha2::{Digest, Sha256};
>>>>>>> 8fb273ea
use x86_64::{
    instructions::{hlt, interrupts::int3, segmentation::Segment},
    registers::segmentation::*,
    structures::{
        gdt::{Descriptor, GlobalDescriptorTable, SegmentSelector},
        idt::InterruptDescriptorTable,
        paging::{Page, PageSize, Size1GiB},
    },
    PhysAddr, VirtAddr,
};
<<<<<<< HEAD
// #[cfg(feature = "ecdsa")]
use p384::ecdsa::{signature::Signer, Signature, SigningKey, VerifyingKey};
use rand_core::OsRng;
=======
use zerocopy::AsBytes;
>>>>>>> 8fb273ea

mod acpi;
mod acpi_tables;
mod allocator;
mod apic;
mod cmos;
mod fw_cfg;
mod initramfs;
mod kernel;
mod logging;
mod msr;
pub mod paging;
mod pic;
mod sev;
mod smp;
mod zero_page;

<<<<<<< HEAD
pub const ID_SALT: &str = "DICE_ID_SALT";
pub const SIGNATURE_LENGTH: usize = 20;

// Reserve 128K for boot data structures.
static BOOT_ALLOC: alloc::Allocator<0x20000> = alloc::Allocator::uninit();
=======
type Measurement = [u8; 32];

// Reserve 128K for boot data structures that will outlive Stage 0.
static BOOT_ALLOC: allocator::BumpAllocator<0x20000> = allocator::BumpAllocator::uninit();

// Heap for short-term allocations. These allocations are not expected to outlive Stage 0.
#[cfg_attr(not(test), global_allocator)]
static SHORT_TERM_ALLOC: LockedHeap = LockedHeap::empty();
>>>>>>> 8fb273ea

#[link_section = ".boot"]
#[no_mangle]
static mut SEV_SECRETS: MaybeUninit<oak_sev_guest::secrets::SecretsPage> = MaybeUninit::uninit();
#[link_section = ".boot"]
#[no_mangle]
static SEV_CPUID: MaybeUninit<oak_sev_guest::cpuid::CpuidPage> = MaybeUninit::uninit();

/// We create an identity map for the first 1GiB of memory.
const TOP_OF_VIRTUAL_MEMORY: u64 = Size1GiB::SIZE;

extern "C" {
    #[link_name = "stack_start"]
    static BOOT_STACK_POINTER: c_void;
}

pub fn create_gdt(gdt: &mut GlobalDescriptorTable) -> (SegmentSelector, SegmentSelector) {
    let cs = gdt.add_entry(Descriptor::kernel_code_segment());
    let ds = gdt.add_entry(Descriptor::kernel_data_segment());
    (cs, ds)
}

pub fn create_idt(_idt: &mut InterruptDescriptorTable) {}

/// Passes control to the operating system kernel. No more code from the BIOS will run.
///
/// # Safety
///
/// This assumes that the kernel entry point is valid.
pub unsafe fn jump_to_kernel(entry_point: VirtAddr, zero_page: usize) -> ! {
    asm!(
        // Boot stack pointer
        "mov {1}, %rsp",
        // Zero page address
        "mov {2}, %rsi",
        // ...and away we go!
        "jmp *{0}",
        in(reg) entry_point.as_u64(),
        in(reg) &BOOT_STACK_POINTER as *const _ as u64,
        in(reg) zero_page as u64,
        options(noreturn, att_syntax)
    );
}

fn perform_sign(signing_key: SigningKey, to_be_signed: &[u8]) -> Vec<u8> {
    let signed_stage1_ca_verifying_key: Signature = signing_key.sign(to_be_signed);
    Vec::from(signed_stage1_ca_verifying_key.to_bytes().as_slice())
}

fn derive_id(ikm: &[u8], info: Option<&[u8]>) -> [u8; SIGNATURE_LENGTH] {
    let hkdf = Hkdf::<Sha256>::new(Some(&(ID_SALT.as_bytes().to_vec())), &ikm);
    let mut okm: [u8; SIGNATURE_LENGTH] = [0u8; SIGNATURE_LENGTH];
    hkdf.expand(info.unwrap_or(&[]), &mut okm)
        .expect("20 is a valid length for Sha256 to output");

    okm
}

fn generate_ecdsa_keys(info: &str) -> (SigningKey, [u8; SIGNATURE_LENGTH]) {
    let key = SigningKey::random(&mut OsRng);
    let public_key = VerifyingKey::from(&key);
    let key_id = derive_id(
        public_key.to_encoded_point(false).as_bytes(),
        Some(info.as_bytes()),
    );
    (key, key_id)
}

fn generate_stage1_ca_cwt(
    stage0_eca_key: SigningKey,
    stage0_cert_id_hex: String,
) -> Result<Vec<u8>, CoseError> {
    // Generate Stage 1 keys and Signer.
    let info_str = "ID";
    let stage1_ca_key = generate_ecdsa_keys(info_str);
    let stage1_ca_verifying_key = VerifyingKey::from(&stage1_ca_key.0);

    // Generate claims
    let claims = cwt::ClaimsSetBuilder::new()
        .issuer(stage0_cert_id_hex)
        .subject(hex::encode(stage1_ca_key.1))
        .cwt_id(Vec::from(stage1_ca_key.1))
        // Add additional private-use claim.
        .private_claim(
            -4670552,
            Value::Bytes(Vec::from(
                stage1_ca_verifying_key.to_encoded_point(false).as_bytes(),
            )),
        )
        .build();

    let aad = b"";

    // Build a `CoseSign1` object.
    let protected = coset::HeaderBuilder::new()
        .algorithm(iana::Algorithm::ES384)
        .build();
    let unprotected = coset::HeaderBuilder::new()
        .key_id((*b"AsymmetricECDSA384").into())
        .build();
    let sign1 = coset::CoseSign1Builder::new()
        .protected(protected)
        .unprotected(unprotected)
        .payload(claims.clone().to_vec()?)
        .create_signature(aad, |_| {
            perform_sign(
                stage0_eca_key,
                stage1_ca_verifying_key.to_encoded_point(false).as_bytes(),
            )
        })
        .build();
    sign1.to_vec()
}

pub fn generate_stage1_attestation() {
    // Generate Stage0 keys. This key will be used to sign Stage1
    // measurement+config and the stage1_ca_key
    let info_str = "ID";
    let stage0_ca_key = generate_ecdsa_keys(info_str);
    let stage0_ca_verifying_key = VerifyingKey::from(&stage0_ca_key.0);

    // Call generate_attestation_report() to get 'stage0_ca_verifying_key' added to attestation report.
    log::debug!("Stage0 Verification key: {}", hex::encode(stage0_ca_verifying_key.to_encoded_point(false).as_bytes()));

    // Generate Stage1 CWT
    let stage1_cwt = generate_stage1_ca_cwt(stage0_ca_key.0, hex::encode(stage0_ca_key.1));
    if stage1_cwt.is_ok() {
        // Call code that transmits the serialized cwt to Stage1
    }
}

/// Entry point for the Rust code in the stage0 BIOS.
///
/// # Arguments
///
/// * `encrypted` - If not zero, the `encrypted`-th bit will be set in the page tables.
pub fn rust64_start(encrypted: u64) -> ! {
    let (es, snp) = if encrypted > 0 {
        // We're under some form of memory encryption, thus it's safe to access the SEV_STATUS MSR.
        let status =
            oak_sev_guest::msr::get_sev_status().unwrap_or(oak_sev_guest::msr::SevStatus::empty());
        (
            status.contains(oak_sev_guest::msr::SevStatus::SEV_ES_ENABLED),
            status.contains(oak_sev_guest::msr::SevStatus::SNP_ACTIVE),
        )
    } else {
        (false, false)
    };

    // We assume 0-th bit is never the encrypted bit.
    let encrypted = if encrypted > 0 { 1 << encrypted } else { 0 };

    paging::init_page_table_refs(encrypted);

    // If we're under SEV-ES or SNP, we need a GHCB block for communication (SNP implies SEV-ES).
    if es {
        // No point in calling expect() here, the logging isn't set up yet.
        // In any case, this allocation should not fail. This is the first thing we allocate, the
        // GHCB is 4K in size, and the allocator should be far bigger than that (as we have more
        // data structures we need to allocate in there).
        // If the allocation does fail, something is horribly broken and we have no hope of
        // continuing.
        let ghcb = BOOT_ALLOC.leak(sev::Ghcb::new()).unwrap();
        sev::init_ghcb(ghcb, snp);
    }

    logging::init_logging();
    log::info!("starting...");

    let dma_buf = BOOT_ALLOC.leak(fw_cfg::DmaBuffer::default()).unwrap();
    let dma_buf_address = VirtAddr::from_ptr(dma_buf as *const _);
    let dma_access = BOOT_ALLOC.leak(fw_cfg::FwCfgDmaAccess::default()).unwrap();
    let dma_access_address = VirtAddr::from_ptr(dma_access as *const _);
    if encrypted > 0 {
        // Safety: This is safe for SEV-ES and SNP because we're using an originally supported mode
        // of the Pentium 6: Write-protect, with MTRR enabled.  If we get CPUID reads
        // working, we may want to check that MTRR is supported, but only if we want to
        // support very old processors. However, note that, this branch is only executed if
        // we have encryption, and this wouldn't be true for very old processors.
        unsafe {
            msr::MTRRDefType::write(msr::MTRRDefTypeFlags::MTRR_ENABLE, msr::MemoryType::WP);
        }
        sev::share_page(Page::containing_address(dma_buf_address), snp);
        sev::share_page(Page::containing_address(dma_access_address), snp);
    }

    // Safety: we assume there won't be any other hardware devices using the fw_cfg IO ports.
    let mut fwcfg =
        unsafe { fw_cfg::FwCfg::new(dma_buf, dma_access) }.expect("fw_cfg device not found!");

    let zero_page = BOOT_ALLOC
        .leak(zero_page::ZeroPage::new())
        .expect("failed to allocate memory for zero page");

    zero_page.fill_e820_table(&mut fwcfg);

    if snp {
        sev::validate_memory(zero_page.e820_table(), encrypted);
    }

    /* Set up the machine according to the 64-bit Linux boot protocol.
     * See https://www.kernel.org/doc/html/latest/x86/boot.html#id1 for the particular requirements.
     */

    let gdt = BOOT_ALLOC
        .leak(GlobalDescriptorTable::new())
        .expect("Failed to allocate memory for GDT");

    let (cs, ds) = create_gdt(gdt);
    gdt.load();
    // Safety: we've set up the valid data structures in create_gdt, above.
    unsafe {
        CS::set_reg(cs);
        DS::set_reg(ds);
        ES::set_reg(ds);
        FS::set_reg(ds);
        GS::set_reg(ds);
        SS::set_reg(ds);
    }

    let idt = BOOT_ALLOC
        .leak(InterruptDescriptorTable::new())
        .expect("Failed to allocate memory for IDT");

    create_idt(idt);
    idt.load();

    paging::map_additional_memory(encrypted);

    // Initialize the short-term heap. Any allocations that rely on a global allocator before this
    // point will fail.
    allocator::init_global_allocator(zero_page.e820_table());

    let setup_data_measurement = zero_page
        .try_fill_hdr_from_setup_data(&mut fwcfg)
        .unwrap_or_default();

    if snp {
        // Safety: we're only interested in the pointer value of SEV_SECRETS, not its contents.
        let cc_blob = BOOT_ALLOC
            .leak(oak_linux_boot_params::CCBlobSevInfo::new(
                unsafe { SEV_SECRETS.as_ptr() },
                SEV_CPUID.as_ptr(),
            ))
            .expect("Failed to allocate memory for CCBlobSevInfo");
        let setup_data = BOOT_ALLOC
            .leak(oak_linux_boot_params::CCSetupData::new(cc_blob))
            .expect("Failed to allocate memory for CCSetupData");

        zero_page.add_setup_data(setup_data);
    }

    let cmdline_measurement = kernel::try_load_cmdline(&mut fwcfg)
        .map(|cmdline| {
            zero_page.set_cmdline(cmdline);
            measure_byte_slice(cmdline.to_bytes())
        })
        .unwrap_or_default();

    let kernel_info = kernel::try_load_kernel_image(&mut fwcfg, zero_page.e820_table())
        .unwrap_or(kernel::KernelInfo::default());
    let mut entry = kernel_info.entry;

    // Attempt to parse 64 bytes at the suggested entry point as an ELF header. If it works, extract
    // the entry point address from there; if there is no valid ELF header at that address, assume
    // it's code, and jump there directly.
    // Safety: this assumes the kernel is loaded at the given address.
    let header = unsafe { &*(entry.as_u64() as *const elf::file::Elf64_Ehdr) };
    if header.e_ident[0] == elf::abi::ELFMAG0
        && header.e_ident[1] == elf::abi::ELFMAG1
        && header.e_ident[2] == elf::abi::ELFMAG2
        && header.e_ident[3] == elf::abi::ELFMAG3
        && header.e_ident[4] == elf::abi::ELFCLASS64
        && header.e_ident[5] == elf::abi::ELFDATA2LSB
        && header.e_ident[6] == elf::abi::EV_CURRENT
        && header.e_ident[7] == elf::abi::ELFOSABI_SYSV
    {
        // Looks like we have a valid ELF header at 0x200000. Trust its entry point.
        entry = VirtAddr::new(header.e_entry);
    }

    let mut acpi_digest = Sha256::default();
    let rsdp = acpi::build_acpi_tables(&mut fwcfg, &mut acpi_digest).unwrap();
    zero_page.set_acpi_rsdp_addr(PhysAddr::new(rsdp as *const _ as u64));
    let acpi_digest = acpi_digest.finalize();
    let mut acpi_measurement = Measurement::default();
    acpi_measurement[..].copy_from_slice(&acpi_digest[..]);

    if let Err(err) = smp::bootstrap_aps(rsdp) {
        log::warn!(
            "Failed to bootstrap APs: {}. APs may not be properly initialized.",
            err
        );
    }

    // Register the AP Jump Table, if required.
    if es {
        // This assumes identity mapping. Which we have in stage0.
        let jump_table_pa = AP_JUMP_TABLE.as_ptr() as u64;
        if snp {
            // Under SNP we need to place the jump table address in the secrets page.
            // Safety: we don't care about the contents of the secrets page beyond writing our jump
            // table address into it.
            let secrets = unsafe { SEV_SECRETS.assume_init_mut() };
            secrets.guest_area_0.ap_jump_table_pa = jump_table_pa;
        } else {
            // Plain old SEV-ES, use the GHCB protocol.
            if let Some(ghcb) = GHCB_WRAPPER.get() {
                ghcb.lock()
                    .set_ap_jump_table(PhysAddr::new(jump_table_pa))
                    .expect("failed to set AP Jump Table");
            }
        }
    }

    let ram_disk_measurement =
        initramfs::try_load_initial_ram_disk(&mut fwcfg, zero_page.e820_table(), &kernel_info)
            .map(|ram_disk| {
                zero_page.set_initial_ram_disk(ram_disk);
                measure_byte_slice(ram_disk)
            })
            .unwrap_or_default();

    let memory_map_measurement = measure_byte_slice(zero_page.e820_table().as_bytes());

    log::debug!("Kernel image digest: {:?}", kernel_info.measurement);
    log::debug!("Kernel setup data digest: {:?}", setup_data_measurement);
    log::debug!("Kernel image digest: {:?}", cmdline_measurement);
    log::debug!("Initial RAM disk digest: {:?}", ram_disk_measurement);
    log::debug!("ACPI table generation digest: {:?}", acpi_measurement);
    log::debug!("E820 table digest: {:?}", memory_map_measurement);

    log::info!("jumping to kernel at {:#018x}", entry.as_u64());

    // Clean-ups we need to do just before we jump to the kernel proper: clean up the early GHCB and
    // FW_CFG DMA buffers we used, and switch back to a hugepage for the first 2M of memory.
    if snp {
        sev::unshare_page(Page::containing_address(dma_buf_address));
        sev::unshare_page(Page::containing_address(dma_access_address));
        if GHCB_WRAPPER.get().is_some() {
            sev::deinit_ghcb();
        }
    }
    paging::remap_first_huge_page(encrypted);

    unsafe {
        jump_to_kernel(entry, zero_page as *const _ as usize);
    }
}

/// Common panic routine for the Stage0 binaries. This needs to be wrapped in a panic_handler
/// function in individual binary crates.
pub fn panic(info: &PanicInfo) -> ! {
    log::error!("{}", info);

    // Trigger a breakpoint exception. As we don't have a #BP handler, this will triple fault and
    // terminate the program.
    int3();

    loop {
        hlt();
    }
}

fn phys_to_virt(address: PhysAddr) -> VirtAddr {
    // We use an identity mapping throughout.
    VirtAddr::new(address.as_u64())
}

/// Calculates the SHA2-256 digest of `source`.
fn measure_byte_slice(source: &[u8]) -> Measurement {
    let mut measurement = Measurement::default();
    let mut digest = Sha256::default();
    digest.update(source);
    let digest = digest.finalize();
    measurement[..].copy_from_slice(&digest[..]);
    measurement
}

/// Creates a factory for accessing raw I/O ports.
fn io_port_factory() -> PortFactoryWrapper {
    if let Some(ghcb) = GHCB_WRAPPER.get() {
        PortFactoryWrapper::new_ghcb(ghcb)
    } else {
        PortFactoryWrapper::new_raw()
    }
}<|MERGE_RESOLUTION|>--- conflicted
+++ resolved
@@ -17,16 +17,6 @@
 #![no_std]
 #![feature(int_roundings)]
 
-<<<<<<< HEAD
-#[macro_use]
-extern crate alloc as other_alloc;
-use core::{arch::asm, ffi::c_void, mem::MaybeUninit, panic::PanicInfo};
-use coset::{cbor::value::Value, cwt, iana, CborSerializable, CoseError};
-use hkdf::Hkdf;
-use oak_sev_guest::io::PortFactoryWrapper;
-use other_alloc::{string::String, vec::Vec};
-use sha2::Sha256;
-=======
 extern crate alloc;
 
 use crate::{sev::GHCB_WRAPPER, smp::AP_JUMP_TABLE};
@@ -34,7 +24,6 @@
 use linked_list_allocator::LockedHeap;
 use oak_sev_guest::io::PortFactoryWrapper;
 use sha2::{Digest, Sha256};
->>>>>>> 8fb273ea
 use x86_64::{
     instructions::{hlt, interrupts::int3, segmentation::Segment},
     registers::segmentation::*,
@@ -45,13 +34,12 @@
     },
     PhysAddr, VirtAddr,
 };
-<<<<<<< HEAD
 // #[cfg(feature = "ecdsa")]
 use p384::ecdsa::{signature::Signer, Signature, SigningKey, VerifyingKey};
 use rand_core::OsRng;
-=======
+use hkdf::Hkdf;
 use zerocopy::AsBytes;
->>>>>>> 8fb273ea
+use alloc::{string::String, vec::Vec};
 
 mod acpi;
 mod acpi_tables;
@@ -69,13 +57,11 @@
 mod smp;
 mod zero_page;
 
-<<<<<<< HEAD
 pub const ID_SALT: &str = "DICE_ID_SALT";
 pub const SIGNATURE_LENGTH: usize = 20;
 
 // Reserve 128K for boot data structures.
 static BOOT_ALLOC: alloc::Allocator<0x20000> = alloc::Allocator::uninit();
-=======
 type Measurement = [u8; 32];
 
 // Reserve 128K for boot data structures that will outlive Stage 0.
@@ -84,7 +70,6 @@
 // Heap for short-term allocations. These allocations are not expected to outlive Stage 0.
 #[cfg_attr(not(test), global_allocator)]
 static SHORT_TERM_ALLOC: LockedHeap = LockedHeap::empty();
->>>>>>> 8fb273ea
 
 #[link_section = ".boot"]
 #[no_mangle]
