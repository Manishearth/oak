--- conflicted
+++ resolved
@@ -120,7 +120,6 @@
     );
 }
 
-<<<<<<< HEAD
 fn perform_sign(signing_key: SigningKey, to_be_signed: &[u8]) -> Vec<u8> {
     let signed_stage1_ca_verifying_key: Signature = signing_key.sign(to_be_signed);
     Vec::from(signed_stage1_ca_verifying_key.to_bytes().as_slice())
@@ -206,14 +205,12 @@
     if stage1_cwt.is_ok() {
         // Call code that transmits the serialized cwt to Stage1
     }
-=======
 /// Returns the value of the SEV_STATUS MSR that's safe to read even if the CPU doesn't support it.
 ///
 /// Initialized in the bootstrap assembly code.
 pub fn sev_status() -> SevStatus {
     // Safety: we don't allow mutation and this is initialized in the bootstrap assembly.
     unsafe { SEV_STATUS }
->>>>>>> 5fe11502
 }
 
 /// Entry point for the Rust code in the stage0 BIOS.
